--- conflicted
+++ resolved
@@ -525,10 +525,7 @@
 
               appendLog('Getting Segmentation service...');
               try {
-<<<<<<< HEAD
-=======
-
->>>>>>> 379a04aa
+
                 const segmentationService = await server.getService(
                     "ws-user-google-oauth2|103047988474094226050/W3sBK4RR2ZkrixwftvU9d5:interactive-segmentation"
                 );
@@ -550,10 +547,7 @@
               }
               
               appendLog('Getting image-embedding-similarity-search service...');
-<<<<<<< HEAD
-=======
-
->>>>>>> 379a04aa
+
               try {
                 const similarityService = await server.getService(
                     "ws-user-google-oauth2|103047988474094226050/SRNhPD5EsrF8PVhrTHTQ9R:image-embedding-similarity-search"
